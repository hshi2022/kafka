--- conflicted
+++ resolved
@@ -1014,12 +1014,8 @@
                 log.info("Subscribed to topic(s): {}", Utils.join(topics, ", "));
                 if (this.subscriptions.subscribe(new HashSet<>(topics), listener)) {
                     metadata.requestUpdateForNewTopics();
-<<<<<<< HEAD
-                kafkaConsumerMetrics.recordMetadataRequest();
-=======
                     metadata.recordMetadataRequest();
                 }
->>>>>>> 36f882b6
             }
         } finally {
             release();
@@ -1084,11 +1080,7 @@
             this.subscriptions.subscribe(pattern, listener);
             this.coordinator.updatePatternSubscription(metadata.fetch());
             this.metadata.requestUpdateForNewTopics();
-<<<<<<< HEAD
-            this.kafkaConsumerMetrics.recordMetadataRequest();
-=======
             this.metadata.recordMetadataRequest();
->>>>>>> 36f882b6
         } finally {
             release();
         }
@@ -1181,11 +1173,7 @@
                 if (this.subscriptions.assignFromUser(new HashSet<>(partitions))) {
                     if (!skipMetadataCacheUpdate) {
                         metadata.requestUpdateForNewTopics();
-<<<<<<< HEAD
-                        kafkaConsumerMetrics.recordMetadataRequest();
-=======
                         metadata.recordMetadataRequest();
->>>>>>> 36f882b6
                     }
                 }
             }
